--- conflicted
+++ resolved
@@ -193,15 +193,9 @@
   B.resize(num_velocities_, actuators.size());
   B = MatrixXd::Zero(num_velocities_, actuators.size());
   for (size_t ia = 0; ia < actuators.size(); ia++)
-<<<<<<< HEAD
-    for (int i = 0; i < actuators[ia].body->getJoint().getNumVelocities(); i++)
-      B(actuators[ia].body->get_velocity_start_index() + i, ia) =
-          actuators[ia].reduction;
-=======
     for (int i = 0; i < actuators[ia].body_->getJoint().getNumVelocities(); i++)
-      B(actuators[ia].body_->velocity_num_start + i, ia) =
+      B(actuators[ia].body_->get_velocity_start_index() + i, ia) =
           actuators[ia].reduction_;
->>>>>>> 84e99c9b
 
   // Initializes the joint limit vectors.
   joint_limit_min = VectorXd::Constant(
@@ -219,7 +213,8 @@
                               joint.getNumPositions()) =
           joint.getJointLimitMax();
     }
-  }
+  };
+
 
   // Updates the static collision elements and terrain contact points.
   updateStaticCollisionElements();
