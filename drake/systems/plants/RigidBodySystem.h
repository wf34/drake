#pragma once

#include "KinematicsCache.h"
#include "drake/drakeRBSystem_export.h"
#include "drake/solvers/Optimization.h"
#include "drake/systems/System.h"
#include "drake/systems/plants/RigidBodyTree.h"

/** Rigid Body Dynamics Engine Class Design  (still needs to be implemented
 * below)
 *
 * RigidBodyTree (isa System)
 * Input: generalized forces (tau)
 * Output: generalized state (q, v)
 *
 * ContinuousTimeConstraintForce  (isa Constraint)
 * For forces that must be computed simultaneously with accelerations (not
 * simply a function of state)
 * Described as a vector phi(q, v, vdot, f)>=0, and forceJacobian(q) in terms of
 * vdot
 *    Note: tau_constraint = forceJacobian(q)^T*f.
 * also exposes an interface to be evaluated as phi(vdot, f)>=0, with the kinsol
 * set as a parameter.  Note that the complexity class of this constraint is
 * likely to be simpler than of the original constraint.
 * Example: position constraint:  J(q)*vdot + Jdot*v - stabilization terms = 0.
 * forceJacobian(q) = J // the jacobian of the position constraint
 * Example: stick-slip frictional contact (as a set of nonlinear complementarity
 * constraints imposing non-penetration + the friction cone)
 *
 * TimeSteppingConstraintForce (isa Constraint)
 * Writable as a vector phi(q, v, qn, vn, f)>=0.
 *    Note: tau_constraint = J^T(q)*f.
 * Example: stick-slip frictional contact w/ a linearized friction code (as
 * linear complementarity constraints)
 *
 * Sensor (isa System)
 * Input: generalized state
 * Output: sensor reading
 * (can have internal dynamics/state)
 * Examples: FullStateSensor, Encoder, IMU, Lidar, ...
 *
 * Actuator (isa System)    (anything that applies forces which can be computed
 * from the current state)
 * Input: generalized state, input command
 * Output: generalized force, tau_actuator
 * (can have internal dynamics/state)
 * Examples: GeneralizedForce, TorqueSource, SpatialForce, Linear
 * Spring/Dampers, Aerodynamic Forces, ...
 * Example: (no-stick) frictional contact: f_normal = max(-k*phi(q) -
 * b*phidot(q, v), 0).  f_tangent = min(b*norm(tangential_velocity),
 * mu*f_normal) *
 * tangential_velocity/norm(tangential_velocity).  forceJacobian is the contact
 * jacobian.
 *
 * The value/importance of thinking of sensors and actuators as systems is that
 * they can be implemented in a separate
 * executable using the signal abstraction. Note, however, that there is
 * efficiency to be gained by keeping it in the
 * same executable thanks to the kinematics cache.
 *
 * RigidBodySystem (isa System):
 * a RigidBodyTree + a list of Actuators and Sensors + list of
 * ContinuousTimeConstraintForces.  Limited to sensors/actuators w/o discrete
 * dynamics.
 * adds the additional constraints:
 * H(q) vdot + C(q, v) = \sum tau_actuators(q, v) + \sum
 * tau_constraints(q, v, vdot, f).
 * then solves for vdot and f, then computes qdot = vToQdot*v
 * Input: Actuator inputs (only; does not include all generalized forces by
 * default).
 * Output: Sensor outputs (only; does not include the entire generalized state
 * by default).
 *
 * TimeSteppingRigidBodySystem (isa System, with purely discrete-time dynamics):
 * a RigidBodyTree + a list of Actuators and Sensors + a list of
 * TimeSteppingConstraintForces.  Limited to sensors/actuators w/o continuous
 * dynamics.
 * adds the additional constraints:
 * H(q) (vn-v)/h + C(q, v) = \sum tau_actuators(q, v) + \sum
 * tau_constraints(q, v, qn, vn, f)
 * then solves for vn and f using qn = q + h*vToQdot(q)*vn
 * Input: Actuator inputs (only; does not include all generalized forces by
 * default).
 * Output: Sensor outputs (only; does not include the entire generalized state
 * by default).
 *
 */

namespace tinyxml2 {
class XMLElement;
}

namespace Drake {

class RigidBodyForceElement;  // forward declaration
class RigidBodySensor;        // forward declaration

namespace RigidBodyConstraints {
/** @defgroup rigid_body_constraint RigidBodyConstraint Concept
 * @ingroup concepts
 * @{
 * @brief A constraint that can be updated using the state of the rigid body
 * system
 * @nbsp
 *
 * <table>
 * <tr><th colspan="2"> Valid Expressions (which must be implemented)
 * <tr><td><pre>
 * template &lt;typename ScalarType>
 * updateConstraint(const KinematicCache<ScalarType>& kinsol)</pre>
 *     <td> Updates the parameters of the constraint
 * <tr><td> Eigen::MatrixXd constraintForceJacobian()
 *     <td> returns the J used in J^T force for any constraint forces implied
 * <tr><td> size_t getNumConstraintForces() <td>
 * </table>
 * @}
 */

/* RigidBodyConstraint::LoopConstraint
 * @brief Implements Hvdot = C
 * @concept{rigid_body_constraint}
 */
/*
class LoopConstraint : public LinearEqualityConstraint {

};
*/
}  // namespace RigidBodyConstraints

/**
 * @brief Implements the System concept by wrapping the RigidBodyTree algorithms
 * with additional sensors and actuators/forces.
 *
 * Implements the System concept where state is both joint position and
 * velocity.
 *
 * @concept{system_concept}
 */
class DRAKERBSYSTEM_EXPORT RigidBodySystem {
 public:
  template <typename ScalarType>
  using InputVector = Eigen::Matrix<ScalarType, Eigen::Dynamic, 1>;
  template <typename ScalarType>
  using StateVector = Eigen::Matrix<ScalarType, Eigen::Dynamic, 1>;
  template <typename ScalarType>
  using OutputVector = Eigen::Matrix<ScalarType, Eigen::Dynamic, 1>;

  explicit RigidBodySystem(std::shared_ptr<RigidBodyTree> rigid_body_tree)
      : use_multi_contact(false),
        penetration_stiffness(150.0),
        penetration_damping(penetration_stiffness / 10.0),
        friction_coefficient(1.0),
        tree(rigid_body_tree),
        direct_feedthrough(false) {}

  RigidBodySystem()
      : use_multi_contact(false),
        penetration_stiffness(150.0),
        penetration_damping(penetration_stiffness / 10.0),
        friction_coefficient(1.0),
        direct_feedthrough(false) {
    // tree = std::allocate_shared<RigidBodyTree>(
    //     Eigen::aligned_allocator<RigidBodyTree>());
    // // this crashed g++-4.7
    tree = std::shared_ptr<RigidBodyTree>(new RigidBodyTree());
  }

  virtual ~RigidBodySystem() {}

  void addRobotFromURDFString(
      const std::string& xml_string, const std::string& root_dir = ".",
      const DrakeJoint::FloatingBaseType floating_base_type =
          DrakeJoint::ROLLPITCHYAW);
  void addRobotFromURDF(
      const std::string& urdf_filename,
      const DrakeJoint::FloatingBaseType floating_base_type =
          DrakeJoint::QUATERNION,
      std::shared_ptr<RigidBodyFrame> weld_to_frame = nullptr);

  void addRobotFromSDF(const std::string& sdf_filename,
                       const std::string* model_name_postfix,
                       const DrakeJoint::FloatingBaseType floating_base_type =
                           DrakeJoint::QUATERNION,
                       std::shared_ptr<RigidBodyFrame> weld_to_frame = nullptr);

<<<<<<< HEAD
  void addRobotFromFile(
      const std::string& filename,
      const DrakeJoint::FloatingBaseType floating_base_type =
          DrakeJoint::QUATERNION,
      std::shared_ptr<RigidBodyFrame> weld_to_frame = nullptr);

=======
>>>>>>> a1ebf501
  void addRobotFromFile(
      const std::string& filename,
      const std::string* model_name_postfix,
      const DrakeJoint::FloatingBaseType floating_base_type =
          DrakeJoint::QUATERNION,
      std::shared_ptr<RigidBodyFrame> weld_to_frame = nullptr);

  void addForceElement(std::shared_ptr<RigidBodyForceElement> f) {
    force_elements.push_back(f);
  }

  void addSensor(std::shared_ptr<RigidBodySensor> s);

  const std::shared_ptr<RigidBodyTree>& getRigidBodyTree(void) const {
    return tree;
  }

  // This class overrides the System method. See System's documentation for more
  // details. The state includes both joint position and velocity values. See
  // class overview description.
  size_t getNumStates() const;

  // This class overrides the System getNumInputs() method. See System's
  // documentation for more details.
  size_t getNumInputs() const;

  // This class overrides the System method. See System's documentation for more
  // details. The outputs include both joint state and the number of sensor
  // states. See class overview description for more details.
  size_t getNumOutputs() const;

  /**
   * An accessor to the number of position states outputted by this rigid body
   * system.
   */
  int number_of_positions() const;

  /**
   * An accessor to the number of velocity states outputted by this rigid body
   * system.
   */
  int number_of_velocities() const;

  /** dynamics
   * Formulates the forward dynamics of the rigid body system as an optimization
   *   find vdot, f  (feasibility problem ok for now => implicit objective is
   * min norm solution)
   *   subject to
   *       position equality constraints (differentiated twice + stabilization):
   * A vdot = b
   *       velocity equality constraints (differentiated once + stabilization):
   * A vdot = b
   *       forces from joint limits and contact OR
   *       contact force constraints on vdot, f.  can be linear, nonlinear, even
   * complementarity.  may have inequalities
   *   the trick is that each new constraint can add decision variables (the new
   * constraint forces and/or slack variables)
   *   to the problem, so the last constraint to add is
   *       equations of motion: H vdot + C(q, qdot, u, f_ext) = J^T(q, qdot) f
   *   where J is accumulated through the constraint logic
   *
   * The solver will then dispatch to the right tool for the job.  Note that for
   * many systems, especially those
   * without any contact constraints (or with simple friction models), the
   * formulation is linear and can be solved
   * with least-squares.
   */
  StateVector<double> dynamics(const double& t, const StateVector<double>& x,
                               const InputVector<double>& u) const;

  OutputVector<double> output(const double& t, const StateVector<double>& x,
                              const InputVector<double>& u) const;

  bool isTimeVarying() const { return false; }
  bool isDirectFeedthrough() const { return direct_feedthrough; }

  friend DRAKERBSYSTEM_EXPORT StateVector<double> getInitialState(
      const RigidBodySystem& sys);

  /**
   * An accessor to the sensors within this rigid body system. This is useful
   * for downstream components to understand the meaning of the output signal
   * of this system.
   *
   * @return a const reference to the sensors vector within this rigid body
   * system.
   */
  std::vector<const RigidBodySensor*> GetSensors() const;

  // some parameters defining the contact
  bool use_multi_contact;
  double penetration_stiffness;  // k
  double penetration_damping;    // b
  double friction_coefficient;   // mu

 private:
  std::shared_ptr<RigidBodyTree> tree;
  std::vector<std::shared_ptr<RigidBodyForceElement>> force_elements;
  std::vector<std::shared_ptr<RigidBodySensor>> sensors;
  size_t num_sensor_outputs;
  bool direct_feedthrough;

  /*
  mutable OptimizationProblem dynamics_program;
  */
 public:
  EIGEN_MAKE_ALIGNED_OPERATOR_NEW
};

/** RigidBodyForceElement
 * @brief interface class for elements which define a generalized force acting
 * on the rigid body system
 */
class DRAKERBSYSTEM_EXPORT RigidBodyForceElement {
 public:
  RigidBodyForceElement(RigidBodySystem& sys, const std::string& name)
      : sys(sys), name(name) {}
  virtual ~RigidBodyForceElement() {}

  virtual size_t getNumInputs() const { return 0; }
  virtual Eigen::VectorXd output(
      const double& t,
      /* todo: add force state here */ const Eigen::VectorXd& u,
      const KinematicsCache<double>& rigid_body_state) const = 0;

 protected:
  RigidBodySystem& sys;
  std::string name;
};

/** spatialForceInFrameToJointTorque
 * @brief helper function for rigid body force elements.  todo: move this into
 * RigidBodyTree?
 */
Eigen::VectorXd spatialForceInFrameToJointTorque(
    const RigidBodyTree* tree, const KinematicsCache<double>& rigid_body_state,
    const RigidBodyFrame* frame, const Eigen::Matrix<double, 6, 1>& force);

// todo: insert a RigidBodyForceImpl with CRTP here once I go back and template
// these methods

/** RigidBodyPropellor
 * @brief Models the forces and moments produced by a simple propellor
 */
class DRAKERBSYSTEM_EXPORT RigidBodyPropellor : public RigidBodyForceElement {
 public:
  RigidBodyPropellor(RigidBodySystem& sys, tinyxml2::XMLElement* node,
                     const std::string& name);
  ~RigidBodyPropellor() override {}

  size_t getNumInputs() const override { return 1; }

  // some quick thoughts:
  // might want to be nonlinear in the robot state, but linear in the prop
  // input.
  // probably means I want to separate out those inputs
  // and that I want a more general way to specify the input-output
  // relationships for miso functions

  Eigen::VectorXd output(
      const double& t,
      /* todo: add force state here */ const Eigen::VectorXd& u,
      const KinematicsCache<double>& rigid_body_state) const override {
    Eigen::Matrix<double, 6, 1> force;
    force << scale_factor_moment * u(0) * axis,
        scale_factor_thrust * u(0) * axis;
    return spatialForceInFrameToJointTorque(
        sys.getRigidBodyTree().get(), rigid_body_state, frame.get(), force);
  }

 private:
  std::shared_ptr<RigidBodyFrame> frame;
  Eigen::Vector3d axis;
  double scale_factor_thrust;  // scale factor between input and thrust
  double scale_factor_moment;  // scale factor between input and moment due to
                               // aerodynamic drag
  double lower_limit;
  double upper_limit;

 public:
  EIGEN_MAKE_ALIGNED_OPERATOR_NEW
};

/** RigidBodySpringDamper
 * @brief Models the forces produced by a linear spring-damper
 */
class DRAKERBSYSTEM_EXPORT RigidBodySpringDamper
    : public RigidBodyForceElement {
 public:
  RigidBodySpringDamper(RigidBodySystem& sys, tinyxml2::XMLElement* node,
                        const std::string& name);
  ~RigidBodySpringDamper() override {}

  Eigen::VectorXd output(
      const double& t,
      /* todo: add force state here */ const Eigen::VectorXd& u,
      const KinematicsCache<double>& rigid_body_state) const override {
    using namespace Eigen;
    const Vector3d origin = Vector3d::Zero();
    Vector3d xA_in_B = sys.getRigidBodyTree()->transformPoints(
        rigid_body_state, origin, frameA->frame_index, frameB->frame_index);
    Vector3d xB_in_A = sys.getRigidBodyTree()->transformPoints(
        rigid_body_state, origin, frameB->frame_index, frameA->frame_index);
    auto JA_in_B = sys.getRigidBodyTree()->transformPointsJacobian(
        rigid_body_state, origin, frameA->frame_index, frameB->frame_index,
        false);

    double length = xA_in_B.norm();
    double vel =
        (JA_in_B * rigid_body_state.getV()).dot(xA_in_B) / (length + EPSILON);
    double force_magnitude = stiffness * (length - rest_length) + damping * vel;

    //      std::cout << "l=" << length << ", v=" << vel << ", f=" <<
    //      force_magnitude << std::endl;

    Matrix<double, 6, 1> force = Matrix<double, 6, 1>::Zero();

    // apply (force_magnitude/length)*xA_in_B to B
    force.tail<3>() = (force_magnitude / (length + EPSILON)) * xA_in_B;
    auto tau = spatialForceInFrameToJointTorque(
        sys.getRigidBodyTree().get(), rigid_body_state, frameB.get(), force);

    // apply (force_magnitude/length)*xB_in_A to A
    force.tail<3>() = (force_magnitude / (length + EPSILON)) * xB_in_A;
    tau += spatialForceInFrameToJointTorque(
        sys.getRigidBodyTree().get(), rigid_body_state, frameA.get(), force);
    return tau;
  }

 private:
  std::shared_ptr<RigidBodyFrame> frameA, frameB;
  double stiffness;
  double damping;
  double rest_length;

 public:
  EIGEN_MAKE_ALIGNED_OPERATOR_NEW
};

/** NoiseModel
 * @brief Represents generalized vector-valued noise
 */
template <typename ScalarType, int Dimension, typename Derived>
class NoiseModel {
 public:
  virtual Eigen::Matrix<ScalarType, Dimension, 1> generateNoise(
      Eigen::MatrixBase<Derived> const& input) = 0;
};

/** GaussianNoiseModel
 * @brief Implements the NoiseModel interface where the underlying noise
 * distribution is parameterized by a Gaussian
 */
template <typename ScalarType, int Dimension, typename Derived>
class AdditiveGaussianNoiseModel
    : public NoiseModel<ScalarType, Dimension, Derived> {
 public:
  AdditiveGaussianNoiseModel(double mean, double std_dev)
      : distribution(mean, std_dev), generator(rd()) {}

  Eigen::Matrix<ScalarType, Dimension, 1> generateNoise(
      Eigen::MatrixBase<Derived> const& input) override {
    Eigen::Matrix<ScalarType, Dimension, 1> noise_vector;
    for (std::size_t index = 0; index < Dimension; index++) {
      noise_vector[index] = distribution(generator);
    }
    return noise_vector + input;
  }

 private:
  std::random_device rd;
  std::normal_distribution<ScalarType> distribution;
  std::mt19937 generator;
};

/**
 * An abstract parent class of all sensors.
 *
 * This is an abstract top-level class of all rigid body sensors in Drake.
 */
class DRAKERBSYSTEM_EXPORT RigidBodySensor {
 public:
  EIGEN_MAKE_ALIGNED_OPERATOR_NEW

  /**
   * The constructor.
   *
   * @param[in] sys The rigid body system to which the sensor is attached.
   * @param[in] name The name of the sensor.
   * @param[in] frame The frame within the rigid body system's rigid body tree
   * to which the sensor is attached.
   */
  RigidBodySensor(const RigidBodySystem& sys, const std::string& name,
                  std::shared_ptr<RigidBodyFrame> frame)
      : sys_(sys), name_(name), frame_(frame) {}

  virtual ~RigidBodySensor() {}

  virtual bool isDirectFeedthrough() const { return false; }

  virtual size_t getNumOutputs() const { return 0; }

  virtual Eigen::VectorXd output(
      const double& t, const KinematicsCache<double>& rigid_body_state,
      const RigidBodySystem::InputVector<double>& u) const = 0;

  /// Returns the name of the sensor.
  const std::string& get_name() const { return name_; }

  /// Returns the name of the model (i.e., robot) that owns this sensor.
  const std::string& get_model_name() const;

  /// Returns the frame to which thi sensor is attached.
  const RigidBodyFrame& get_frame() const;

  /// Returns the rigid body system to which this sensor attaches.
  const RigidBodySystem& get_rigid_body_system() const;

 private:
  /// The rigid body tree to which the sensor is attached.
  const RigidBodySystem& sys_;

  /// The sensor's name.
  const std::string name_;

  /// The frame within the rigid body tree to which this sensor is attached.
  const std::shared_ptr<RigidBodyFrame> frame_;
};

/** RigidBodyDepthSensor
 * @brief Uses raycast to simulate a depth image at some evenly spaced pixel
 * rows and columns.
 */
class DRAKERBSYSTEM_EXPORT RigidBodyDepthSensor : public RigidBodySensor {
 public:
  RigidBodyDepthSensor(RigidBodySystem const& sys, const std::string& name,
                       const std::shared_ptr<RigidBodyFrame> frame,
                       tinyxml2::XMLElement* node);

  RigidBodyDepthSensor(RigidBodySystem const& sys, const std::string& name,
                       const std::shared_ptr<RigidBodyFrame> frame,
                       std::size_t samples, double min_angle, double max_angle,
                       double range);

  ~RigidBodyDepthSensor() override {}

  size_t getNumOutputs() const override;

  /**
   * Returns `true` if this sensor scans horizontally.
   */
  virtual bool is_horizontal_scanner() const;

  /**
   * Returns `true` if this sensor scans vertically.
   */
  virtual bool is_vertical_scanner() const;

  /**
   * Returns the number of points in the image vertically (pitch).
   */
  virtual size_t num_pixel_rows() const;

  /**
   * Returns the number of points in the image horizontally (yaw).
   */
  virtual size_t num_pixel_cols() const;

  /**
   * Returns minimum pitch of this sensor's FOV in radians.
   */
  virtual double min_pitch() const;

  /**
   * Returns maximum pitch of this sensor's FOV in radians.
   */
  virtual double max_pitch() const;

  /**
   * Returns the minimum yaw of this sensor's FOV in radians.
   */
  virtual double min_yaw() const;

  /**
   * Returns the maximum yaw of this sensor's FOV in radians.
   */
  virtual double max_yaw() const;

  /**
   * Returns the minimum range of this sensor in meters.
   */
  virtual double min_range() const;

  /**
   * Returns the maximum range of this sensor in meters.
   */
  virtual double max_range() const;

  Eigen::VectorXd output(
      const double& t, const KinematicsCache<double>& rigid_body_state,
      const RigidBodySystem::InputVector<double>& u) const override;

 private:
  // Ensures that the configuration of this sensor is valid.
  // Throws an exception if it is not valid.
  void CheckValidConfiguration();

  // The depth sensor will cast a ray with its start point at (0,0,0) in the
  // sensor's frame (RigidBodyDepthSensor::frame_). Its end, in the sensor's
  // frame, is computed by this method and stored in raycast_endpoints at the
  // moment of construction. raycast_endpoints is only computed once at
  // construction since the end points are constant in the frame of the sensor.
  // The end points are computed by scanning in the yaw (pitch) direction
  // discretizing the yaw (pitch) range in num_pixel_cols (num_pixel_rows).
  // The final 3D end point then corresponds to a ray that starts at zero, with
  // length max_range, at the specific yaw (pitch) angle.
  void cacheRaycastEndpoints();

  // The minimum pitch of the camera FOV in radians.
  double min_pitch_{};

  // The maximum pitch of the camera FOV in radians.
  double max_pitch_{};

  // The minimum yaw of the sensor FOV in radians.
  double min_yaw_{};

  // The maximum yaw of the sensor FOV in radians
  double max_yaw_{};

  // The number of points in the image vertically (pitch).
  size_t num_pixel_rows_{1};

  // The number of points in the image horizontally (yaw).
  size_t num_pixel_cols_{1};

  // The minimum range of the sensor in meters.
  double min_range_{0};

  // The maximum range of the sensor in meters.
  double max_range_{10};

  // A cache to avoid repeated allocation.
  Eigen::Matrix3Xd raycast_endpoints;

 public:
  EIGEN_MAKE_ALIGNED_OPERATOR_NEW
};

/** RigidBodyAccelerometer
 * @brief Simulates a sensor that measures linear acceleration
 */
class DRAKERBSYSTEM_EXPORT RigidBodyAccelerometer : public RigidBodySensor {
 public:
  RigidBodyAccelerometer(RigidBodySystem const& sys, const std::string& name,
                         const std::shared_ptr<RigidBodyFrame> frame);
  ~RigidBodyAccelerometer() override {}

  size_t getNumOutputs() const override { return 3; }
  Eigen::VectorXd output(
      const double& t, const KinematicsCache<double>& rigid_body_state,
      const RigidBodySystem::InputVector<double>& u) const override;
  bool isDirectFeedthrough() const override { return true; }
  void setNoiseModel(
      std::shared_ptr<NoiseModel<double, 3, Eigen::Vector3d>> model) {
    noise_model = model;
  }

  void setGravityCompensation(bool enable_compensation) {
    gravity_compensation = enable_compensation;
  }

 private:
  bool gravity_compensation;
  std::shared_ptr<NoiseModel<double, 3, Eigen::Vector3d>> noise_model;
};

/** RigidBodyGyroscope
 * @brief Simulates a sensor that measures angular rates
 */
class DRAKERBSYSTEM_EXPORT RigidBodyGyroscope : public RigidBodySensor {
 public:
  RigidBodyGyroscope(RigidBodySystem const& sys, const std::string& name,
                     const std::shared_ptr<RigidBodyFrame> frame);
  ~RigidBodyGyroscope() override {}

  size_t getNumOutputs() const override { return 3; }
  Eigen::VectorXd output(
      const double& t, const KinematicsCache<double>& rigid_body_state,
      const RigidBodySystem::InputVector<double>& u) const override;

  void setNoiseModel(
      std::shared_ptr<NoiseModel<double, 3, Eigen::Vector3d>> model) {
    noise_model = model;
  }

 private:
  std::shared_ptr<NoiseModel<double, 3, Eigen::Vector3d>> noise_model;
};

/** RigidBodyMagnetometer
 * @brief Simulates a sensor that measures magnetic fields
 */
class DRAKERBSYSTEM_EXPORT RigidBodyMagnetometer : public RigidBodySensor {
 public:
  EIGEN_MAKE_ALIGNED_OPERATOR_NEW

  RigidBodyMagnetometer(RigidBodySystem const& sys, const std::string& name,
                        const std::shared_ptr<RigidBodyFrame> frame,
                        double declination);
  ~RigidBodyMagnetometer() override {}

  size_t getNumOutputs() const override { return 3; }
  Eigen::VectorXd output(
      const double& t, const KinematicsCache<double>& rigid_body_state,
      const RigidBodySystem::InputVector<double>& u) const override;

  void setNoiseModel(
      std::shared_ptr<NoiseModel<double, 3, Eigen::Vector3d>> model) {
    noise_model = model;
  }

  void setDeclination(double magnetic_declination) {
    magnetic_north << cos(magnetic_declination), sin(magnetic_declination), 0;
  }

 private:
  Eigen::Vector3d magnetic_north;
  std::shared_ptr<NoiseModel<double, 3, Eigen::Vector3d>> noise_model;
};

}  // end namespace Drake<|MERGE_RESOLUTION|>--- conflicted
+++ resolved
@@ -178,23 +178,12 @@
       std::shared_ptr<RigidBodyFrame> weld_to_frame = nullptr);
 
   void addRobotFromSDF(const std::string& sdf_filename,
-                       const std::string* model_name_postfix,
                        const DrakeJoint::FloatingBaseType floating_base_type =
                            DrakeJoint::QUATERNION,
                        std::shared_ptr<RigidBodyFrame> weld_to_frame = nullptr);
 
-<<<<<<< HEAD
   void addRobotFromFile(
       const std::string& filename,
-      const DrakeJoint::FloatingBaseType floating_base_type =
-          DrakeJoint::QUATERNION,
-      std::shared_ptr<RigidBodyFrame> weld_to_frame = nullptr);
-
-=======
->>>>>>> a1ebf501
-  void addRobotFromFile(
-      const std::string& filename,
-      const std::string* model_name_postfix,
       const DrakeJoint::FloatingBaseType floating_base_type =
           DrakeJoint::QUATERNION,
       std::shared_ptr<RigidBodyFrame> weld_to_frame = nullptr);
